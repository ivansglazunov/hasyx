import { AskHasyx, AskOptions, OutputHandlers } from './ask-hasyx';
import { ExecResult, ConsoleLog } from './exec';
import { sendTelegramMessage } from './telegram-bot';
import Debug from './debug';

const debug = Debug('hasyx:ask-telegram');

export interface TelegramConfig {
  botToken: string;
  chatId: number;
  bufferTime?: number; // Milliseconds to buffer messages (default: 1000)
  maxMessageLength?: number; // Max Telegram message length (default: 4096)
  enableCodeBlocks?: boolean; // Whether to format code blocks (default: true)
}

export interface TelegramAskOptions extends AskOptions {
  telegram?: TelegramConfig;
}

export interface TelegramAskInstance {
  ask: TelegramAskWrapper;
  lastActivity: Date;
  chatId: number;
  userId: number;
}

// Global instance manager
const instances = new Map<string, TelegramAskInstance>();

export class TelegramAskWrapper extends AskHasyx {
  private chatId: number;
  private botToken: string;
  private messageBuffer: string[] = [];
  private bufferTimeout: NodeJS.Timeout | null = null;
  private bufferTime: number;
  private maxMessageLength: number;
  private enableCodeBlocks: boolean;

  constructor(
    token: string,
    chatId: number,
    botToken: string,
    context: any = {},
    options: any = {},
    systemPrompt?: string,
    askOptions: TelegramAskOptions = {}
  ) {
    // Extract telegram options with proper default handling
    const telegramOptions = askOptions.telegram || {
      botToken,
      chatId,
      bufferTime: 1000,
      maxMessageLength: 4096,
      enableCodeBlocks: true
    };
    
    // Simple output handlers for Telegram (we handle most logic in overridden methods)
    const outputHandlers: OutputHandlers = {
      onWelcome: async (enabledEngines: string[]) => {
        await this.sendBufferedMessage('🤖 Добро пожаловать в Hasyx AI Telegram Bot!');
        if (enabledEngines.length > 0) {
          await this.sendBufferedMessage(`😈 Доступны движки: ${enabledEngines.join(', ')}`);
        }
        await this.sendBufferedMessage('Задавайте любые вопросы, я отвечу со стримингом!');
      },
      onGoodbye: () => this.sendBufferedMessage('👋 До свидания!')
    };

    // Remove telegram options from askOptions to avoid passing to parent
    const { telegram, ...cleanAskOptions } = askOptions;

<<<<<<< HEAD
    super({
      token,
      context,
      ...options,
      systemPrompt,
      askOptions: cleanAskOptions,
      outputHandlers,
=======
    super(token, {
      ...options,
      systemPrompt,
      askOptions: cleanAskOptions,
      outputHandlers
>>>>>>> f12f31f2
    });

    this.chatId = chatId;
    this.botToken = botToken;
    this.bufferTime = telegramOptions.bufferTime || 1000;
    this.maxMessageLength = telegramOptions.maxMessageLength || 4096;
    this.enableCodeBlocks = telegramOptions.enableCodeBlocks !== false;

    debug(`TelegramAskWrapper created for chat ${chatId}`);
  }

  // Override defaultOutput to use our Telegram message system
  protected defaultOutput(message: string): void {
    this.sendBufferedMessage(message);
  }

  // Override defaultError to use our Telegram message system  
  protected defaultError(error: string): void {
    this.sendBufferedMessage(`❌ ${error}`);
  }

  private async sendBufferedMessage(message: string): Promise<void> {
    this.messageBuffer.push(message);
    
    // Clear existing timeout
    if (this.bufferTimeout) {
      clearTimeout(this.bufferTimeout);
    }

    // Set new timeout to flush buffer
    this.bufferTimeout = setTimeout(() => {
      this.flushMessageBuffer();
    }, this.bufferTime);
  }

  private async flushMessageBuffer(): Promise<void> {
    if (this.messageBuffer.length === 0) return;

    try {
      const fullMessage = this.messageBuffer.join('\n');
      this.messageBuffer = [];
      this.bufferTimeout = null;

      // Split message if too long
      if (fullMessage.length <= this.maxMessageLength) {
        await sendTelegramMessage(this.botToken, this.chatId, fullMessage);
      } else {
        // Split into chunks
        const chunks = this.splitMessage(fullMessage, this.maxMessageLength);
        for (const chunk of chunks) {
          await sendTelegramMessage(this.botToken, this.chatId, chunk);
          // Small delay between chunks to avoid rate limiting
          await new Promise(resolve => setTimeout(resolve, 100));
        }
      }
    } catch (error) {
      debug('Error sending buffered message:', error);
      console.error('Failed to send Telegram message:', error);
    }
  }

  private splitMessage(message: string, maxLength: number): string[] {
    if (message.length <= maxLength) return [message];

    const chunks: string[] = [];
    let currentChunk = '';
    const lines = message.split('\n');

    for (const line of lines) {
      if ((currentChunk + '\n' + line).length > maxLength) {
        if (currentChunk) {
          chunks.push(currentChunk);
          currentChunk = line;
        } else {
          // Line itself is too long, split it
          for (let i = 0; i < line.length; i += maxLength) {
            chunks.push(line.substring(i, i + maxLength));
          }
          currentChunk = '';
        }
      } else {
        currentChunk = currentChunk ? currentChunk + '\n' + line : line;
      }
    }

    if (currentChunk) {
      chunks.push(currentChunk);
    }

    return chunks;
  }

  // Override askWithBeautifulOutput to handle final text properly for Telegram
  async askWithBeautifulOutput(question: string): Promise<string> {
    debug(`Processing question with Telegram output for chat ${this.chatId}:`, question);
    
    return new Promise((resolve, reject) => {
      let accumulatedText = '';
      let finalResponse = '';
      
      // Add timeout for AI operations (3 minutes instead of 5 for faster restart)
      const timeout = setTimeout(() => {
        this.defaultError('⏰ AI operation timed out. Please try a simpler question or try again later.');
        this.defaultOutput(`🔧 Debug: Container ${process.env.HOSTNAME || 'unknown'} timeout after 3 minutes`);
        reject(new Error('AI operation timeout'));
      }, 3 * 60 * 1000);
      
      // Track if we have any pending code execution
      let pendingCodeExecution = 0;
      let operationStartTime = Date.now();
      
      this.asking(question).subscribe({
        next: (event) => {
          switch (event.type) {
            case 'thinking':
              this.defaultOutput('🧠 AI думает...');
              this.defaultOutput(`🔧 Debug: Container ${process.env.HOSTNAME || 'unknown'}, Started: ${new Date().toISOString()}`);
              break;
              
            case 'iteration':
              if (event.data.iteration > 1) {
                this.defaultOutput(`🔄 Итерация ${event.data.iteration}: ${event.data.reason}`);
                this.defaultOutput(`⏱️ Runtime: ${Math.round((Date.now() - operationStartTime) / 1000)}s`);
              }
              break;
              
            case 'text':
              // Accumulate text but don't send yet
              accumulatedText += event.data.delta;
              break;
              
            case 'code_found':
              // Send accumulated text before showing code block
              if (accumulatedText.trim()) {
                this.defaultOutput(accumulatedText);
                accumulatedText = ''; // Reset after sending
              }
              this.defaultOutput(`📋 Найден ${event.data.format.toUpperCase()} код для выполнения:`);
              const displayFormat = event.data.format === 'terminal' ? 'bash' : event.data.format;
              this.defaultOutput(`\`\`\`${displayFormat}\n${event.data.code}\n\`\`\``);
              break;
              
            case 'code_executing':
              pendingCodeExecution++;
              this.defaultOutput(`⚡ Выполняется ${event.data.format.toUpperCase()} код...`);
              this.defaultOutput(`🔧 Debug: Execution engine ${event.data.format}, Container ${process.env.HOSTNAME || 'unknown'}`);
              break;
              
            case 'code_result':
              pendingCodeExecution = Math.max(0, pendingCodeExecution - 1);
              const status = event.data.success ? '✅' : '❌';
              this.defaultOutput(`${status} Результат выполнения:`);
              this.defaultOutput(`\`\`\`\n${event.data.result}\n\`\`\``);
              
              // Отправляем debug info в Telegram вместо логов
              if (!event.data.success) {
                this.defaultOutput(`🔧 Debug: Execution failed, Container ${process.env.HOSTNAME || 'unknown'}, Runtime: ${Math.round((Date.now() - operationStartTime) / 1000)}s`);
              }
              break;
              
            case 'complete':
              finalResponse = event.data.finalResponse;
              const totalTime = Math.round((Date.now() - operationStartTime) / 1000);
              this.defaultOutput(`💭 Завершено (${event.data.iterations} итераций, ${totalTime}s)`);
              this.defaultOutput(`🔧 Debug: Container ${process.env.HOSTNAME || 'unknown'}, Execution results: ${event.data.executionResults.length}`);
              break;
              
            case 'error':
              this.defaultError(`❌ Ошибка в итерации ${event.data.iteration}: ${event.data.error.message}`);
              this.defaultOutput(`🔧 Debug: Container ${process.env.HOSTNAME || 'unknown'}, Error stack: ${event.data.error.stack || 'No stack'}`);
              break;
          }
        },
        complete: async () => {
          try {
            clearTimeout(timeout);
            
            // Check if we have pending code executions
            if (pendingCodeExecution > 0) {
              this.defaultOutput(`⚠️ Внимание: ${pendingCodeExecution} операций кода все еще выполняются в фоне.`);
              this.defaultOutput(`🔧 Debug: Pending executions may cause issues on container restart`);
            }
            
            // Send final accumulated text if any (this replaces printMarkdown)
            if (accumulatedText.trim()) {
              this.defaultOutput(accumulatedText);
            }
            
            const totalTime = Math.round((Date.now() - operationStartTime) / 1000);
            this.defaultOutput(`ℹ️ Сессия завершена. Время: ${totalTime}s, Container: ${process.env.HOSTNAME || 'unknown'}`);
            
            // Flush any remaining messages
            await this.flushMessageBuffer();
            resolve(finalResponse || accumulatedText);
          } catch (error) {
            this.defaultOutput(`🔧 Debug: Error in completion handler: ${error instanceof Error ? error.message : 'Unknown'}`);
            reject(error);
          }
        },
        error: (error) => {
          clearTimeout(timeout);
          this.defaultError(`Ошибка стриминга: ${error.message}`);
          this.defaultOutput(`🔧 Debug: Streaming error in Container ${process.env.HOSTNAME || 'unknown'}: ${error.stack || 'No stack'}`);
          reject(error);
        }
      });
    });
  }

  // Override ask method to use our Telegram-specific askWithBeautifulOutput
  async ask(question: string): Promise<string> {
    debug(`Processing question for chat ${this.chatId}:`, question);
    return await this.askWithBeautifulOutput(question);
  }

  // Force flush any pending messages
  async flush(): Promise<void> {
    await this.flushMessageBuffer();
  }
}

/**
 * Format execution result properly including logs (similar to AskHasyx.formatResult)
 */
function formatExecutionResult(result: any): string {
  // Handle new { result, logs } format from exec/exec-tsx
  if (result && typeof result === 'object' && 'result' in result && 'logs' in result) {
    const execResult = result as ExecResult;
    const formattedResult = formatSingleResult(execResult.result);
    
    if (execResult.logs && execResult.logs.length > 0) {
      const formattedLogs = execResult.logs.map(log => 
        `[${log.level.toUpperCase()}] ${log.args.map(arg => formatSingleResult(arg, true)).join(' ')}`
      ).join('\n');
      return `Result:\n${formattedResult}\n\nLogs:\n${formattedLogs}`;
    }
    return formattedResult;
  }
  
  // Handle terminal results or other direct results
  return formatSingleResult(result);
}

/**
 * Format single result value
 */
function formatSingleResult(result: any, isLogArg: boolean = false): string {
  if (result === undefined) return 'undefined';
  if (result === null) return 'null';
  if (typeof result === 'string') return result;
  if (typeof result === 'number' || typeof result === 'boolean') return String(result);
  if (result instanceof Error) return `Error: ${result.message}`;
  if (typeof result === 'function') return `[Function: ${result.name || 'anonymous'}]`;
  if (typeof result === 'object') {
    try {
      // For log arguments, use more compact format. For main results, pretty print.
      return JSON.stringify(result, null, isLogArg ? 0 : 2);
    } catch {
      return String(result);
    }
  }
  return String(result);
}

/**
 * Creates or retrieves a Telegram Ask instance for a specific user
 */
export function defineTelegramAsk(
  userId: number,
  chatId: number,
  botToken: string,
  openRouterToken: string,
  projectName: string = 'Telegram Bot',
  askOptions: TelegramAskOptions = {}
): TelegramAskWrapper {
  const instanceKey = `${userId}_${chatId}`;
  
  let instance = instances.get(instanceKey);
  
  if (!instance) {
    debug(`Creating new TelegramAsk instance for user ${userId}, chat ${chatId}`);
    
    // Create system prompt for Telegram bot
    const systemPrompt = `[SESSION ${Date.now()}] You are an AI assistant for the "${projectName}" project via Telegram.

We are working together through Telegram messages. When we need to execute code, analyze data, or perform operations, we work as a team.

**Communication Guidelines:**
- Always use "we" when referring to our work together ("we implemented", "we will try", "we observed", "we succeeded", "we agree", "we made a mistake")
- Execute code ONLY when calculations, demonstrations, or verification are actually needed
- For simple questions, conversations, or general knowledge - respond directly without code execution
- Keep responses concise and focused for Telegram format
- Use proper error handling and provide helpful explanations
- Remember this is a Telegram conversation - format responses appropriately

**IMPORTANT CODE EXECUTION RULES:**
- When you need to execute JavaScript, you MUST use the exact format: > 😈<uuid>/do/exec/js followed by \`\`\`js
- When you need to execute TypeScript, you MUST use the exact format: > 😈<uuid>/do/exec/tsx followed by \`\`\`tsx
- When you need to execute terminal commands, you MUST use the exact format: > 😈<uuid>/do/terminal/bash followed by \`\`\`bash
- NEVER use \`\`\`javascript or \`\`\`typescript or \`\`\`terminal - always use the exact formats above
- Always generate a unique UUID for each operation (use crypto.randomUUID() pattern)
- Only execute code when it's actually necessary to answer the question

**Examples:**
> 😈calc-123e4567-e89b-12d3-a456-426614174000/do/exec/js
\`\`\`js
2 + 2
\`\`\`

> 😈types-123e4567-e89b-12d3-a456-426614174001/do/exec/tsx
\`\`\`tsx
interface User { id: number; name: string }
const user: User = { id: 1, name: "John" };
user
\`\`\`

> 😈cmd-123e4567-e89b-12d3-a456-426614174002/do/terminal/bash
\`\`\`bash
echo "Hello World"
\`\`\`

**Important:** Don't separate yourself from the user - we are working together as a team. Only execute code when it's actually necessary to answer the question.`;

    const ask = new TelegramAskWrapper(
      openRouterToken,
      chatId,
      botToken,
      {}, // context
      {
        model: 'google/gemini-2.5-flash-preview',
        temperature: 0.1,
        max_tokens: 2048,
        user: `telegram_${userId}` // Unique user ID for OpenRouter to prevent caching conflicts
      }, // options
      systemPrompt,
      {
        exec: true,
        execTs: true,
        terminal: true,
        telegram: {
          botToken,
          chatId,
          bufferTime: 1000,
          maxMessageLength: 4096,
          enableCodeBlocks: true
        },
        ...askOptions
      }
    );

    // ВАЖНО: Устанавливаем обработчик выполнения кода
    ask._do = async (doItem) => {
      try {
        const { execDo } = await import('hasyx/lib/exec');
        const { execTsDo } = await import('hasyx/lib/exec-tsx');
        const { terminalDo } = await import('hasyx/lib/terminal');
        
        let execResult: any;
        if (doItem.format === 'js') {
          execResult = await execDo.exec(doItem.request);
        } else if (doItem.format === 'tsx') {
          execResult = await execTsDo.exec(doItem.request);
        } else if (doItem.format === 'terminal') {
          execResult = await terminalDo.exec(doItem.request);
        } else {
          throw new Error(`Unsupported execution format: ${doItem.format}`);
        }
        
        // Format result properly including logs (similar to AskHasyx.formatResult)
        const formattedResult = formatExecutionResult(execResult);
        doItem.response = formattedResult;
        debug(`Code execution completed for ${doItem.id}: ${formattedResult.substring(0, 100)}...`);
        
        return doItem;
      } catch (error) {
        const errorMessage = error instanceof Error ? error.message : String(error);
        doItem.response = `Error: ${errorMessage}`;
        debug(`Code execution failed for ${doItem.id}: ${errorMessage}`);
        
        return doItem;
      }
    };

    // Очищаем память для свежего старта (важно для предотвращения "памяти" между контейнерами)
    ask.clearMemory();
    ask.clearResults();

    instance = {
      ask,
      lastActivity: new Date(),
      chatId,
      userId
    };

    instances.set(instanceKey, instance);
    
    // Cleanup old instances (older than 1 hour)
    cleanupOldInstances();
  } else {
    // Update last activity
    instance.lastActivity = new Date();
    debug(`Retrieved existing TelegramAsk instance for user ${userId}, chat ${chatId}`);
    
    // Для уже существующего экземпляра тоже очищаем память, если она слишком большая
    const memorySize = instance.ask.getMemory().length;
    if (memorySize > 20) { // Если больше 20 сообщений, очищаем
      debug(`Clearing memory for user ${userId} (${memorySize} messages)`);
      instance.ask.clearMemory();
      instance.ask.clearResults();
    }
  }

  return instance.ask;
}

/**
 * Cleanup instances older than 1 hour to prevent memory leaks
 */
function cleanupOldInstances(): void {
  const oneHourAgo = new Date(Date.now() - 60 * 60 * 1000);
  
  for (const [key, instance] of instances.entries()) {
    if (instance.lastActivity < oneHourAgo) {
      debug(`Cleaning up old instance: ${key}`);
      instances.delete(key);
    }
  }
}

/**
 * Get statistics about active instances
 */
export function getTelegramAskStats(): {
  totalInstances: number;
  instancesByAge: { key: string; userId: number; chatId: number; ageMinutes: number }[];
} {
  const now = new Date();
  const instancesByAge = Array.from(instances.entries()).map(([key, instance]) => ({
    key,
    userId: instance.userId,
    chatId: instance.chatId,
    ageMinutes: Math.floor((now.getTime() - instance.lastActivity.getTime()) / (1000 * 60))
  }));

  return {
    totalInstances: instances.size,
    instancesByAge: instancesByAge.sort((a, b) => a.ageMinutes - b.ageMinutes)
  };
}

/**
 * Force cleanup all instances (useful for testing or maintenance)
 */
export function clearAllTelegramAskInstances(): void {
  debug(`Clearing all ${instances.size} instances`);
  instances.clear();
}

/**
 * Force cleanup and restart all instances (useful for container restarts)
 */
export function resetAllTelegramAskInstances(): void {
  debug(`Resetting all ${instances.size} instances`);
  
  // Clear memory and results for all instances
  for (const [key, instance] of instances.entries()) {
    try {
      instance.ask.clearMemory();
      instance.ask.clearResults();
      debug(`Cleared memory for instance: ${key}`);
    } catch (error) {
      debug(`Error clearing memory for instance ${key}:`, error);
    }
  }
  
  // Clear the instances map
  instances.clear();
  debug('All instances reset and cleared');
}

/**
 * Auto-cleanup function that should be called on container startup
 */
export function initializeTelegramAsk(): void {
  debug('Initializing Telegram Ask system...');
  
  // Force clear all instances on startup to prevent "memory" between container restarts
  resetAllTelegramAskInstances();
  
  // Set up periodic cleanup
  setInterval(() => {
    cleanupOldInstances();
    debug(`Periodic cleanup complete. Active instances: ${instances.size}`);
  }, 30 * 60 * 1000); // Every 30 minutes
  
  debug('Telegram Ask system initialized');
}

/**
 * Wraps any Ask class to work with Telegram
 * Creates a factory function that returns TelegramAskWrapper instances
 */
export function wrapTelegramAsk<T extends typeof AskHasyx>(
  AskClass: T,
  chatId: number,
  botToken: string,
  telegramOptions: Partial<TelegramConfig> = {}
): new (token: string, context?: any, options?: any, systemPrompt?: string, askOptions?: TelegramAskOptions) => TelegramAskWrapper {
  
  const fullTelegramOptions: Required<TelegramConfig> = {
    botToken,
    chatId,
    bufferTime: telegramOptions.bufferTime || 1000,
    maxMessageLength: telegramOptions.maxMessageLength || 4096,
    enableCodeBlocks: telegramOptions.enableCodeBlocks !== false
  };

  return class TelegramWrappedAsk extends TelegramAskWrapper {
    constructor(
      token: string,
      context: any = {},
      options: any = {},
      systemPrompt?: string,
      askOptions: TelegramAskOptions = {}
    ) {
      // Merge telegram options
      const mergedAskOptions: TelegramAskOptions = {
        ...askOptions,
        telegram: {
          botToken: fullTelegramOptions.botToken,
          chatId: fullTelegramOptions.chatId,
          bufferTime: askOptions.telegram?.bufferTime || fullTelegramOptions.bufferTime,
          maxMessageLength: askOptions.telegram?.maxMessageLength || fullTelegramOptions.maxMessageLength,
          enableCodeBlocks: askOptions.telegram?.enableCodeBlocks !== undefined 
            ? askOptions.telegram.enableCodeBlocks 
            : fullTelegramOptions.enableCodeBlocks
        }
      };

      super(
        token,
        chatId,
        botToken,
        context,
        options,
        systemPrompt,
        mergedAskOptions
      );
    }
  };
} <|MERGE_RESOLUTION|>--- conflicted
+++ resolved
@@ -1,4 +1,5 @@
 import { AskHasyx, AskOptions, OutputHandlers } from './ask-hasyx';
+import { OpenRouter } from './openrouter';
 import { ExecResult, ConsoleLog } from './exec';
 import { sendTelegramMessage } from './telegram-bot';
 import Debug from './debug';
@@ -69,21 +70,17 @@
     // Remove telegram options from askOptions to avoid passing to parent
     const { telegram, ...cleanAskOptions } = askOptions;
 
-<<<<<<< HEAD
+    // Create OpenRouter provider for the new architecture
+    const provider = new OpenRouter({
+      token,
+      ...options
+    });
+
     super({
-      token,
-      context,
-      ...options,
-      systemPrompt,
-      askOptions: cleanAskOptions,
-      outputHandlers,
-=======
-    super(token, {
-      ...options,
+      provider,
       systemPrompt,
       askOptions: cleanAskOptions,
       outputHandlers
->>>>>>> f12f31f2
     });
 
     this.chatId = chatId;
@@ -180,117 +177,31 @@
   async askWithBeautifulOutput(question: string): Promise<string> {
     debug(`Processing question with Telegram output for chat ${this.chatId}:`, question);
     
-    return new Promise((resolve, reject) => {
-      let accumulatedText = '';
-      let finalResponse = '';
-      
-      // Add timeout for AI operations (3 minutes instead of 5 for faster restart)
-      const timeout = setTimeout(() => {
-        this.defaultError('⏰ AI operation timed out. Please try a simpler question or try again later.');
-        this.defaultOutput(`🔧 Debug: Container ${process.env.HOSTNAME || 'unknown'} timeout after 3 minutes`);
-        reject(new Error('AI operation timeout'));
-      }, 3 * 60 * 1000);
-      
-      // Track if we have any pending code execution
-      let pendingCodeExecution = 0;
+    try {
       let operationStartTime = Date.now();
       
-      this.asking(question).subscribe({
-        next: (event) => {
-          switch (event.type) {
-            case 'thinking':
-              this.defaultOutput('🧠 AI думает...');
-              this.defaultOutput(`🔧 Debug: Container ${process.env.HOSTNAME || 'unknown'}, Started: ${new Date().toISOString()}`);
-              break;
-              
-            case 'iteration':
-              if (event.data.iteration > 1) {
-                this.defaultOutput(`🔄 Итерация ${event.data.iteration}: ${event.data.reason}`);
-                this.defaultOutput(`⏱️ Runtime: ${Math.round((Date.now() - operationStartTime) / 1000)}s`);
-              }
-              break;
-              
-            case 'text':
-              // Accumulate text but don't send yet
-              accumulatedText += event.data.delta;
-              break;
-              
-            case 'code_found':
-              // Send accumulated text before showing code block
-              if (accumulatedText.trim()) {
-                this.defaultOutput(accumulatedText);
-                accumulatedText = ''; // Reset after sending
-              }
-              this.defaultOutput(`📋 Найден ${event.data.format.toUpperCase()} код для выполнения:`);
-              const displayFormat = event.data.format === 'terminal' ? 'bash' : event.data.format;
-              this.defaultOutput(`\`\`\`${displayFormat}\n${event.data.code}\n\`\`\``);
-              break;
-              
-            case 'code_executing':
-              pendingCodeExecution++;
-              this.defaultOutput(`⚡ Выполняется ${event.data.format.toUpperCase()} код...`);
-              this.defaultOutput(`🔧 Debug: Execution engine ${event.data.format}, Container ${process.env.HOSTNAME || 'unknown'}`);
-              break;
-              
-            case 'code_result':
-              pendingCodeExecution = Math.max(0, pendingCodeExecution - 1);
-              const status = event.data.success ? '✅' : '❌';
-              this.defaultOutput(`${status} Результат выполнения:`);
-              this.defaultOutput(`\`\`\`\n${event.data.result}\n\`\`\``);
-              
-              // Отправляем debug info в Telegram вместо логов
-              if (!event.data.success) {
-                this.defaultOutput(`🔧 Debug: Execution failed, Container ${process.env.HOSTNAME || 'unknown'}, Runtime: ${Math.round((Date.now() - operationStartTime) / 1000)}s`);
-              }
-              break;
-              
-            case 'complete':
-              finalResponse = event.data.finalResponse;
-              const totalTime = Math.round((Date.now() - operationStartTime) / 1000);
-              this.defaultOutput(`💭 Завершено (${event.data.iterations} итераций, ${totalTime}s)`);
-              this.defaultOutput(`🔧 Debug: Container ${process.env.HOSTNAME || 'unknown'}, Execution results: ${event.data.executionResults.length}`);
-              break;
-              
-            case 'error':
-              this.defaultError(`❌ Ошибка в итерации ${event.data.iteration}: ${event.data.error.message}`);
-              this.defaultOutput(`🔧 Debug: Container ${process.env.HOSTNAME || 'unknown'}, Error stack: ${event.data.error.stack || 'No stack'}`);
-              break;
-          }
-        },
-        complete: async () => {
-          try {
-            clearTimeout(timeout);
-            
-            // Check if we have pending code executions
-            if (pendingCodeExecution > 0) {
-              this.defaultOutput(`⚠️ Внимание: ${pendingCodeExecution} операций кода все еще выполняются в фоне.`);
-              this.defaultOutput(`🔧 Debug: Pending executions may cause issues on container restart`);
-            }
-            
-            // Send final accumulated text if any (this replaces printMarkdown)
-            if (accumulatedText.trim()) {
-              this.defaultOutput(accumulatedText);
-            }
-            
-            const totalTime = Math.round((Date.now() - operationStartTime) / 1000);
-            this.defaultOutput(`ℹ️ Сессия завершена. Время: ${totalTime}s, Container: ${process.env.HOSTNAME || 'unknown'}`);
-            
-            // Flush any remaining messages
-            await this.flushMessageBuffer();
-            resolve(finalResponse || accumulatedText);
-          } catch (error) {
-            this.defaultOutput(`🔧 Debug: Error in completion handler: ${error instanceof Error ? error.message : 'Unknown'}`);
-            reject(error);
-          }
-        },
-        error: (error) => {
-          clearTimeout(timeout);
-          this.defaultError(`Ошибка стриминга: ${error.message}`);
-          this.defaultOutput(`🔧 Debug: Streaming error in Container ${process.env.HOSTNAME || 'unknown'}: ${error.stack || 'No stack'}`);
-          reject(error);
-        }
-      });
-    });
+      this.defaultOutput('🧠 AI думает...');
+      this.defaultOutput(`🔧 Debug: Container ${process.env.HOSTNAME || 'unknown'}, Started: ${new Date().toISOString()}`);
+      
+      // Use the parent's askWithBeautifulOutput which handles code execution
+      const processedResponse = await super.askWithBeautifulOutput(question);
+      
+      // The response is already processed and displayed by super.askWithBeautifulOutput
+      // but we suppress that output and handle it ourselves for Telegram
+      
+      const totalTime = Math.round((Date.now() - operationStartTime) / 1000);
+      this.defaultOutput(`💭 Завершено (${totalTime}s)`);
+      this.defaultOutput(`🔧 Debug: Container ${process.env.HOSTNAME || 'unknown'}, Complete`);
+      
+      // Flush any remaining messages
+      await this.flushMessageBuffer();
+      
+      return processedResponse;
+    } catch (error) {
+      this.defaultError(`Ошибка: ${error instanceof Error ? error.message : String(error)}`);
+      this.defaultOutput(`🔧 Debug: Error in Container ${process.env.HOSTNAME || 'unknown'}: ${error instanceof Error ? error.stack || 'No stack' : 'Unknown'}`);
+      throw error;
+    }
   }
 
   // Override ask method to use our Telegram-specific askWithBeautifulOutput
@@ -434,42 +345,11 @@
       }
     );
 
-    // ВАЖНО: Устанавливаем обработчик выполнения кода
-    ask._do = async (doItem) => {
-      try {
-        const { execDo } = await import('hasyx/lib/exec');
-        const { execTsDo } = await import('hasyx/lib/exec-tsx');
-        const { terminalDo } = await import('hasyx/lib/terminal');
-        
-        let execResult: any;
-        if (doItem.format === 'js') {
-          execResult = await execDo.exec(doItem.request);
-        } else if (doItem.format === 'tsx') {
-          execResult = await execTsDo.exec(doItem.request);
-        } else if (doItem.format === 'terminal') {
-          execResult = await terminalDo.exec(doItem.request);
-        } else {
-          throw new Error(`Unsupported execution format: ${doItem.format}`);
-        }
-        
-        // Format result properly including logs (similar to AskHasyx.formatResult)
-        const formattedResult = formatExecutionResult(execResult);
-        doItem.response = formattedResult;
-        debug(`Code execution completed for ${doItem.id}: ${formattedResult.substring(0, 100)}...`);
-        
-        return doItem;
-      } catch (error) {
-        const errorMessage = error instanceof Error ? error.message : String(error);
-        doItem.response = `Error: ${errorMessage}`;
-        debug(`Code execution failed for ${doItem.id}: ${errorMessage}`);
-        
-        return doItem;
-      }
-    };
-
-    // Очищаем память для свежего старта (важно для предотвращения "памяти" между контейнерами)
+    // Code execution is now handled by the parent AskHasyx class automatically
+    // No need to set up custom _do handler anymore
+    
+    // Clear memory for fresh start (important to prevent "memory" between containers)
     ask.clearMemory();
-    ask.clearResults();
 
     instance = {
       ask,
@@ -487,12 +367,11 @@
     instance.lastActivity = new Date();
     debug(`Retrieved existing TelegramAsk instance for user ${userId}, chat ${chatId}`);
     
-    // Для уже существующего экземпляра тоже очищаем память, если она слишком большая
-    const memorySize = instance.ask.getMemory().length;
-    if (memorySize > 20) { // Если больше 20 сообщений, очищаем
+    // For existing instances, clear memory if it's too large
+    const memorySize = instance.ask.memory.length;
+    if (memorySize > 20) { // If more than 20 messages, clear
       debug(`Clearing memory for user ${userId} (${memorySize} messages)`);
       instance.ask.clearMemory();
-      instance.ask.clearResults();
     }
   }
 
@@ -548,11 +427,10 @@
 export function resetAllTelegramAskInstances(): void {
   debug(`Resetting all ${instances.size} instances`);
   
-  // Clear memory and results for all instances
+  // Clear memory for all instances  
   for (const [key, instance] of instances.entries()) {
     try {
       instance.ask.clearMemory();
-      instance.ask.clearResults();
       debug(`Cleared memory for instance: ${key}`);
     } catch (error) {
       debug(`Error clearing memory for instance ${key}:`, error);
