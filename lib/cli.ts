--- conflicted
+++ resolved
@@ -396,13 +396,8 @@
       // Migration files (won't overwrite unless --reinit)
       'migrations/1746660891582-hasyx-users/up.ts': 'migrations/1746660891582-hasyx-users/up.ts',
       'migrations/1746660891582-hasyx-users/down.ts': 'migrations/1746660891582-hasyx-users/down.ts',
-<<<<<<< HEAD
-      // NEW: Event trigger definition (won't overwrite unless --reinit)
-      'events/notify.json': 'events/notify.json',
-=======
       'migrations/1746670608552-hasyx-notify/up.ts': 'migrations/1746670608552-hasyx-notify/up.ts',
       'migrations/1746670608552-hasyx-notify/down.ts': 'migrations/1746670608552-hasyx-notify/down.ts',
->>>>>>> abffd7bc
     };
     debug('Files to create if not exists:', Object.keys(filesToCreateIfNotExists));
 
